--- conflicted
+++ resolved
@@ -159,8 +159,7 @@
         'python3 MaxText/train.py MaxText/configs/base.yml run_name=runner_$(date +%Y-%m-%d-%H-%M) base_output_directory=gs://runner-maxtext-logs dataset_path=gs://maxtext-dataset steps=2 per_device_batch_size=0.25 ici_tensor_parallelism=4 enable_checkpointing=false attention=dot_product'
     - name: Test int8_training
       run: |
-<<<<<<< HEAD
-        docker run -v /home/runner/actions-runner/_work/maxtext/maxtext:/app --rm --privileged maxtext_base_image bash -c \
+        docker run --runtime=nvidia --gpus all -v /home/runner/actions-runner/_work/maxtext/maxtext:/app --rm --privileged maxtext_base_image bash -c \
         'python3 MaxText/train.py MaxText/configs/base.yml run_name=runner_$(date +%Y-%m-%d-%H-%M) base_output_directory=gs://runner-maxtext-logs dataset_path=gs://maxtext-dataset quantization=int8 steps=2 enable_checkpointing=false attention=dot_product'
     # - name: Test llama
     #   run: |
@@ -182,15 +181,3 @@
       run: |
         docker run -v /home/runner/actions-runner/_work/maxtext/maxtext:/app --rm --privileged maxtext_base_image bash -c \
         'bash end_to_end/test_gpt3.sh'
-=======
-        docker run --runtime=nvidia --gpus all -v /home/runner/actions-runner/_work/maxtext/maxtext:/app --rm --privileged maxtext_base_image bash -c \
-        'python3 MaxText/train.py MaxText/configs/base.yml run_name=runner_$(date +%Y-%m-%d-%H-%M) base_output_directory=gs://runner-maxtext-logs dataset_path=gs://maxtext-dataset quantization=int8 steps=2 enable_checkpointing=false attention=dot_product'
-    - name: Test decode.py
-      run: |
-        docker run --runtime=nvidia --gpus all -v /home/runner/actions-runner/_work/maxtext/maxtext:/app --rm --privileged maxtext_base_image bash -c \
-        'python3 MaxText/decode.py MaxText/configs/base.yml run_name=runner_$(date +%Y-%m-%d-%H-%M) base_output_directory=gs://runner-maxtext-logs dataset_path=gs://maxtext-dataset steps=2 ici_tensor_parallelism=4 attention=dot_product enable_checkpointing=false max_target_length=128 per_device_batch_size=1'
-    - name: Test decode.py with per_device_batch_size < 1
-      run: |
-        docker run --runtime=nvidia --gpus all -v /home/runner/actions-runner/_work/maxtext/maxtext:/app --rm --privileged maxtext_base_image bash -c \
-        'python3 MaxText/decode.py MaxText/configs/base.yml run_name=runner_$(date +%Y-%m-%d-%H-%M) base_output_directory=gs://runner-maxtext-logs dataset_path=gs://maxtext-dataset steps=2 ici_tensor_parallelism=4 attention=dot_product enable_checkpointing=false max_target_length=128 per_device_batch_size=.25'
->>>>>>> e359da93
