# Copyright 2023 Google LLC
#
# Licensed under the Apache License, Version 2.0 (the "License");
# you may not use this file except in compliance with the License.
# You may obtain a copy of the License at
#
#      https://www.apache.org/licenses/LICENSE-2.0
#
# Unless required by applicable law or agreed to in writing, software
# distributed under the License is distributed on an "AS IS" BASIS,
# WITHOUT WARRANTIES OR CONDITIONS OF ANY KIND, either express or implied.
# See the License for the specific language governing permissions and
# limitations under the License.

# This sentinel is a reminder to choose a real run name.
# If there is already a checkpoint under this run, that checkpoint will auto-resume.
run_name: ""

# At most one of load_parameters_path and load_from_other_directory should be set.
#   * load_parameters_path is used when you only care about the parameters, not the optimizer state or
#      the step count
#   * load_from_other_directory is used when you want to use a saved checkpoint from a different directory
#        (corresponding to a different run_name), and save new metrics and checkpoints to a new directory.
#   * If neither is provided then the most recent checkpoint saved under the current run_name is loaded if
#        any exists, else the model initializes randomly.
# If we aren't resuming from an existing checkpoint, load parameters from this path if provided.
load_parameters_path: ""
# Loads a full checkpoint including optimizer state and step count from a directory other than [run_name]
# e.g. gs://my-base-output-directory/my-previous-run-name/checkpoints
load_from_other_directory: ""
# Which step to load from other directory, defaults to latest step
load_from_other_directory_step: -1

reuse_example_batch: 0 # for testing TPU performance, this options repeated uses the same batch.

metrics_file: "" # for testing, local file that stores scalar metrics. If empty, no metrics are written.
# If true save metrics such as loss and TFLOPS to GCS in {base_output_directory}/{run_name}/metrics/
gcs_metrics: False

# Activation dtypes.
dtype: "bfloat16"
int8_training: True
# The following five flags will only have effect when int8_training is True
use_dqdg: False
fwd_int8: True
dlhs_int8: True
drhs_int8: True

fwd_int8_qk: False
dlhs_int8_qk: False
drhs_int8_qk: False

fwd_int8_pv: False
dlhs_int8_pv: False
drhs_int8_pv: False

quantize_logits: True

# There is no quality here, use just to measure performance headroom.
aqt_use_dummy_static_bound: False
aqt_use_fwd_quant: False
aqt_rng_type: "jax.uniform"

# Global parameter scale needs to be a power of 2. If you want finer grained control of the model sizes
# then you should explicitly set base_embed_dim, base_num_heads, base_mlp_dim, base_num_decoder_layers and/or head_dim.
<<<<<<< HEAD
global_parameter_scale: 0
=======
global_parameter_scale: 1
>>>>>>> ce46bda9
global_parameter_scale_mlp_bonus: 0
base_emb_dim: 2560
base_num_heads: 8
base_mlp_dim: 8192
base_num_decoder_layers: 16
head_dim: 256
# activation functions are .
mlp_activations: ["relu"]
dropout_rate: 0
logits_via_embedding: True # NOTE: this is True just for testing.
# proj, minimal, full, or none
remat_policy: "full"
scan_layers: True
param_scan_axis: 1
enable_flash_attention: False # WARNING: Does not support attention_bias, requires JAX>=0.4.16

record_internal_nn_metrics: 0

# Output directory
# Create a GCS bucket, e.g. my-maxtext-outputs and set this to "gs://my-maxtext-outputs/"
base_output_directory: "gs://maxtext-experiments-multipod/"

# Parallelism
mesh_axes: ["data", "fsdp", "tensor"]
logical_axis_rules:
  [
    ["activation_batch", ["data", "fsdp"]],
    ["activation_length", ["data", "fsdp"]],
    ["activation_embed", "tensor"],
    ["activation_mlp", "tensor"],
    ["activation_heads", "tensor"],
    ["activation_kv", "tensor"],
    ["activation_vocab", "tensor"],
    ["mlp", "tensor"],
    ["vocab", "tensor"],
    ["embed", "fsdp"],
    ["heads", "tensor"],
  ]
data_sharding: [["data", "fsdp", "tensor"]]

# One axis for each parallelism type may hold a placeholder (-1)
# value to auto-shard based on available slices and devices.
# By default, product of the DCN axes should equal number of slices
# and product of the ICI axes should equal number of devices per slice.
dcn_data_parallelism: -1 # recommended DCN axis to be auto-sharded
dcn_fsdp_parallelism: 1
dcn_tensor_parallelism: 1
ici_data_parallelism: 1
ici_fsdp_parallelism: -1 # recommended ICI axis to be auto-sharded
ici_tensor_parallelism: 1
num_slice: 1 # used by run-sweep.py . will be copied to the other yml file.

# Dataset
# Replace with your path given as argument in download_dataset.sh, e.g. "gs://my-maxtext-dataset/"
# dataset_path: "gs://max-datasets-rogue/"
dataset_path: "gs://max-datasets-rogue-useast/"

vocab_size: 32_768 # powers of 2 for sharding
vocab_relative_path: "vocabs"  # Assumes we're allowed
dataset_name: 'c4/en:3.0.1'
eval_dataset_name: 'c4/en:3.0.1'
eval_split: 'validation'
<<<<<<< HEAD
per_device_batch_size: -1.0
=======
per_device_batch_size: 12.0
>>>>>>> ce46bda9
eval_per_device_batch_size: 0
max_corpus_chars: 10_000_000
dataset_type: c4 # must be c4 or synthetic

# Training loop
steps: -1
log_period: 100
save_period: 500
learning_rate: 0.001
learning_rate_schedule_steps: -1 # length of learning rate schedule, should be at least steps, defaults to steps.
clip_by_global_norm: 0.0 # no clipping default
clip_by_block_rms: 0.0 # no clipping default
clip_by_ucb: 0.0 # no clipping default , exact value is ignored if above 0.0

# Maximum length cutoff for training examples.
max_target_length: 2048
<<<<<<< HEAD

=======
max_target_length: 1024
>>>>>>> ce46bda9
# Used to calculate cosine LR schedule length and the lenght of the training in run-sweep.py
# New runs should set it to about 0.8
fill_ratio: 1.0
# Maximum length cutoff for held-out evaluation examples.
max_eval_target_length: 512

# Maximum length cutoff for predicted tokens.
max_predict_length: 50
# Sampling temperature for language model inference.
sampling_temperature: 0.6
# Top k cutoff for logit sampling. If 0 then no top-k cutoff is used.
sampling_top_k: 20
eos_id: 2 # sentencepiece default
# Prompt for language model sampling.
prompt: "I love to "

# Train loop profiler saves only for 2 steps, so no problem with the default.
enable_profiler: True
# If enable_checkpointing is true, an asynchronous checkpointer will be used if
# async_checkpointing is true, else a synchronous one is used. If you have
# problems with the checkpointer we recommend trying the sychronous one.
enable_checkpointing: True
async_checkpointing: True

# When dropout is false the model is a deterministic function of the
# data_shuffle_seed and init_weights_seed (i.e. reproducible losses)
enable_dropout: False
enable_data_shuffling: True
data_shuffle_seed: 0
init_weights_seed: 0

# AdamW optimizer parameters
# We use AdamW following Llama2's training details, see https://arxiv.org/pdf/2307.09288.pdf section 2.2
adam_b1: 0.9 # Exponential decay rate to track the first moment of past gradients.
adam_b2: 0.95 # Exponential decay rate to track the second moment of past gradients.
adam_eps: 1.e-8 # A small constant applied to denominator outside of the square root.
adam_eps_root: 0. # A small constant applied to denominator inside the square root.
adam_weight_decay: 0.1 # AdamW Weight decay

# Stack trace parameters
collect_stack_trace: False
stack_trace_to_cloud: False  # Uploads to cloud logging if True, else to the console if False.
stack_trace_interval_seconds: 600  # Stack trace collection frequency in seconds.

# Use iota operator in Embed
use_iota_embed: False<|MERGE_RESOLUTION|>--- conflicted
+++ resolved
@@ -63,11 +63,7 @@
 
 # Global parameter scale needs to be a power of 2. If you want finer grained control of the model sizes
 # then you should explicitly set base_embed_dim, base_num_heads, base_mlp_dim, base_num_decoder_layers and/or head_dim.
-<<<<<<< HEAD
-global_parameter_scale: 0
-=======
-global_parameter_scale: 1
->>>>>>> ce46bda9
+global_parameter_scale: 0 # has to be set explicitely.
 global_parameter_scale_mlp_bonus: 0
 base_emb_dim: 2560
 base_num_heads: 8
@@ -126,15 +122,11 @@
 dataset_path: "gs://max-datasets-rogue-useast/"
 
 vocab_size: 32_768 # powers of 2 for sharding
-vocab_relative_path: "vocabs"  # Assumes we're allowed
-dataset_name: 'c4/en:3.0.1'
-eval_dataset_name: 'c4/en:3.0.1'
-eval_split: 'validation'
-<<<<<<< HEAD
+vocab_relative_path: "vocabs" # Assumes we're allowed
+dataset_name: "c4/en:3.0.1"
+eval_dataset_name: "c4/en:3.0.1"
+eval_split: "validation"
 per_device_batch_size: -1.0
-=======
-per_device_batch_size: 12.0
->>>>>>> ce46bda9
 eval_per_device_batch_size: 0
 max_corpus_chars: 10_000_000
 dataset_type: c4 # must be c4 or synthetic
@@ -151,11 +143,7 @@
 
 # Maximum length cutoff for training examples.
 max_target_length: 2048
-<<<<<<< HEAD
 
-=======
-max_target_length: 1024
->>>>>>> ce46bda9
 # Used to calculate cosine LR schedule length and the lenght of the training in run-sweep.py
 # New runs should set it to about 0.8
 fill_ratio: 1.0
@@ -197,8 +185,8 @@
 
 # Stack trace parameters
 collect_stack_trace: False
-stack_trace_to_cloud: False  # Uploads to cloud logging if True, else to the console if False.
-stack_trace_interval_seconds: 600  # Stack trace collection frequency in seconds.
+stack_trace_to_cloud: False # Uploads to cloud logging if True, else to the console if False.
+stack_trace_interval_seconds: 600 # Stack trace collection frequency in seconds.
 
 # Use iota operator in Embed
 use_iota_embed: False