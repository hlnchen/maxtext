"""
Copyright 2023 Google LLC

Licensed under the Apache License, Version 2.0 (the "License");
you may not use this file except in compliance with the License.
You may obtain a copy of the License at

     https://www.apache.org/licenses/LICENSE-2.0

Unless required by applicable law or agreed to in writing, software
distributed under the License is distributed on an "AS IS" BASIS,
WITHOUT WARRANTIES OR CONDITIONS OF ANY KIND, either express or implied.
See the License for the specific language governing permissions and
limitations under the License.
"""

"""Input pipeline for gpt3 c4 mlperf dataset."""

from typing import Optional

import functools

import numpy as np

import ml_collections
import tensorflow as tf
import tensorflow_datasets as tfds
import jax
import jax.numpy as jnp
from jax.experimental import multihost_utils

import tokenizer
import multihost_dataloading
import sequence_packing
from input_pipeline._input_pipeline_utils import get_tokenizer
import max_logging

AUTOTUNE = tf.data.experimental.AUTOTUNE


# data processing functions:
#   _shift_left_and_pad, rekey, reduce_concat_tokens and split_tokens_to_targets_length
# Adapted from:
#   https://github.com/google-research/text-to-text-transfer-transformer/blob/ba171b6f94eafcee60d0714fd6d60749b572d1f2/t5/data/preprocessors.py
# -----------------------------------------------------------------------------
def _shift_left_and_pad(tensor, pad_val):
  """Shift the input to the left with pad_val"""
  # Expand dims here so that the below code can work with 1-d tensors.
  v = tf.expand_dims(tensor, 0)
  # Make sure we keep tensor as ragged to allow for uneven concat.
  if isinstance(v, tf.Tensor):
    v = tf.RaggedTensor.from_tensor(v)

  # Append padding to the last item of every sequence.
  pad_shape = tf.concat([v.bounding_shape()[:-2], [1, 1]], axis=0)
  pad_tensor = tf.broadcast_to(pad_val, pad_shape)
  last_in_sequence = tf.concat([v[..., -1:, 1:], pad_tensor], axis=-1)
  # Concat back the newly modified final sequence item.
  v = tf.concat([v[..., :-1, :], last_in_sequence], axis=-2)
  # Un-expand outer dimension.
  v = v[0]
  return v


def rekey(ds, key_map=None):
  """normalization with key mapping"""

  def _rekey(x, key_map=None):
    """Replace the feature keys according to the mapping in `key_map`.
    For example, if the dataset returns examples of the format:
    {'foo': 'something', 'bar': 'something else', 'zoo': 'others'}
    and key_map = {'boo': 'foo', 'spar': 'bar', 'zoo': None} then this function will return
    examples with the format
    {'boo': 'something', 'spar': 'something else'}
    If a mapping is to None, then the key will be dropped.
    Args:
      x: an example to process.
      key_map: dictionary mapping new keys to original keys
    Returns:
      A preprocessed example with the format listed above.
    """
    if key_map:
      return {new_key: x[old_key] for new_key, old_key in key_map.items() if old_key}
    return x

  return ds.map(functools.partial(_rekey, key_map=key_map), num_parallel_calls=AUTOTUNE)


def reduce_concat_tokens(
    dataset,
    feature_key="targets",
    batch_size=128,
):
  """Token-preprocessor to concatenate multiple unrelated documents.
  If we want to generate examples of exactly the right length,
  (to avoid wasting space on padding), then we use this function, followed by
  split_tokens.
  Args:
    dataset: a tf.data.Dataset with dictionaries containing the key feature_key.
    feature_key: an string
    batch_size: an integer - how many documents to concatenate into one
  Returns:
    a dataset
  """
  dataset = dataset.map(lambda x: {feature_key: x[feature_key]}, num_parallel_calls=AUTOTUNE)
  dataset = dataset.padded_batch(batch_size, padded_shapes={feature_key: [-1]})

  def _my_fn(x):
    tokens = tf.reshape(x[feature_key], [-1])
    # strip padding
    tokens = tf.boolean_mask(tokens, tf.cast(tokens, tf.bool))
    return {feature_key: tokens}

  return dataset.map(_my_fn, num_parallel_calls=AUTOTUNE)


def split_tokens(
    dataset,
    max_tokens_per_segment=128,
    feature_key="targets",
):
  """Split examples into multiple examples each.
  The intended use case is to break up long examples for use in unsupervised
  transfer-learning.
  This function is generally preceded by select_random_chunk.
  Args:
    dataset: a tf.data.Dataset with dictionaries containing the key feature_key.
    max_tokens_per_segment: an integer, the maximum number of tokens in each
      segment. Only the final segment may be shorter.
    feature_key: a string, the feature to split
  Returns:
    a dataset
  """

  def _split_tokens(x):
    """Split one token sequence into multiple multiple."""
    tokens = x[feature_key]
    n_tokens = tf.size(tokens)
    length = max_tokens_per_segment

    # Pad to a multiple of length, then use tf.reshape to split up the tokens
    # into num_segments segments each of the given length.
    num_segments = tf.cast(tf.math.ceil(tf.cast(n_tokens, tf.float32) / tf.cast(length, tf.float32)), tf.int32)
    padding = num_segments * length - tf.size(tokens)
    tokens = tf.pad(tokens, [[0, padding]])
    return tf.reshape(tokens, [-1, length])

  def _strip_padding(x):
    return {feature_key: tf.boolean_mask(x, tf.cast(x, tf.bool))}

  # Filter empty examples.
  dataset = dataset.filter(lambda x: tf.not_equal(tf.size(x[feature_key]), 0))
  dataset = dataset.map(_split_tokens, num_parallel_calls=AUTOTUNE)
  dataset = dataset.unbatch()
  return dataset.map(_strip_padding, num_parallel_calls=AUTOTUNE)


def split_tokens_to_targets_length(dataset, sequence_length):
  return split_tokens(dataset, max_tokens_per_segment=sequence_length)


def _pad_to_batch_size(
    ds: tf.data.Dataset,
    batch_size: int,
    num_examples: Optional[int] = None,
) -> tf.data.Dataset:
  """Pad unevenly distributed eval data in each shard with new entries to multiples of batch size."""

  # local_num represents the total number of examples in eval dataset,
  if num_examples:
    local_num = num_examples
  else:

    def _get_num_examples(ds: tf.data.Dataset) -> int:
      # Iterate one-by-one instead of len(list(...)) to reduce peak memory.
      num_examples = 0
      for _ in ds:
        num_examples += 1

      return num_examples

    local_num = _get_num_examples(ds)
  local_num_batches = (local_num + batch_size - 1) // batch_size
  # Find the max number of batches required across all Jax processes.
  num_batches_all = multihost_utils.process_allgather(jnp.array([local_num_batches]), tiled=False)
  num_batches = np.max(num_batches_all)

  pad_num = num_batches * batch_size - local_num
  assert pad_num >= 0
  max_logging.log(
      f"Eval data has {local_num} local entries, padding now with " f"{pad_num} extra entries to get {num_batches} batches."
  )

  # Repeat a random example to make the last batch full.
  def _add_pad(x):
    x["targets_segmentation"] *= 0
    return x

  pad_ds = ds.take(1).map(_add_pad).repeat(pad_num)
  return ds.concatenate(pad_ds)


def get_eval_global_batch_size_to_load(config: ml_collections.ConfigDict, global_mesh) -> int:
  """Calculate the global batch size for evaluation."""
  if config.eval_per_device_batch_size > 0:
    return config.eval_per_device_batch_size * global_mesh.size
  else:
    return config.global_batch_size_to_load


def get_dataset(
    dataset_name: str,
    split: str,
    dataloading_host_index: int,
    dataloading_host_count: int,
    enable_data_shuffling: bool = False,
    data_shuffle_seed: int = 0,
    shard_in_read: bool = False,
) -> tf.data.Dataset:
  """Load and return a dataset of examples."""
  if shard_in_read:
    # shard dataset in reading
    read_config = tfds.ReadConfig(
<<<<<<< HEAD
      shuffle_seed = data_shuffle_seed,
      input_context = tf.distribute.InputContext(
        input_pipeline_id=dataloading_host_index,
        num_input_pipelines=dataloading_host_count,
      ),
=======
        shuffle_seed=data_shuffle_seed,
        input_context=tf.distribute.InputContext(
            input_pipeline_id=dataloading_host_index,
            num_input_pipelines=dataloading_host_count,
        ),
>>>>>>> 5d1e7a37
    )
    ds_builder = tfds.builder(dataset_name)
    ds_builder.download_and_prepare()
    ds = ds_builder.as_dataset(split=split, read_config=read_config, shuffle_files=enable_data_shuffling)
  else:
    # shard dataset after reading
    read_config = tfds.ReadConfig(shuffle_seed=data_shuffle_seed)
    ds_builder = tfds.builder(dataset_name)
    ds = ds_builder.as_dataset(split=split, read_config=read_config, shuffle_files=enable_data_shuffling)
    ds = ds.shard(num_shards=dataloading_host_count, index=dataloading_host_index)
  return ds


def format_fn(x, eos_id: int = 1, pad_id: int = 0):
  """Format function for c4_mlperf."""
  x["inputs"] = x["targets"]
  x["inputs_position"] = x["targets_position"]
  x["targets"] = _shift_left_and_pad(x["targets"], eos_id)
  x["inputs_segmentation"] = tf.where(
      tf.logical_and(x["targets"] != eos_id, x["targets"] != pad_id), x["targets_segmentation"], 0
  )
  x["targets_segmentation"] = x["inputs_segmentation"]
  return x


def preprocess_train_dataset(
    train_ds: tf.data.Dataset,
    sp_tokenizer,
    train_global_batch_size_to_load: int,
    max_target_length: int,
    shuffle_buffer_size: int,
    data_shuffle_seed: int,
) -> tf.data.Dataset:
  """Preprocess the training dataset."""
<<<<<<< HEAD
  train_ds = train_ds.map(lambda x: tokenizer.TokenizeOp(tokenizer=sp_tokenizer, features=x, data_keys=("targets",)), num_parallel_calls=AUTOTUNE)
=======
  train_ds = train_ds.map(
      lambda x: tokenizer.TokenizeOp(tokenizer=sp_tokenizer, features=x, data_keys=("targets",)), num_parallel_calls=AUTOTUNE
  )
>>>>>>> 5d1e7a37

  train_ds = reduce_concat_tokens(train_ds, feature_key="targets", batch_size=4096)
  train_ds = split_tokens_to_targets_length(train_ds, max_target_length)
  train_ds = train_ds.shuffle(shuffle_buffer_size, seed=data_shuffle_seed)
  train_ds = sequence_packing.pack_dataset(train_ds, max_target_length)

  train_ds = train_ds.map(format_fn, num_parallel_calls=AUTOTUNE)
  train_ds = train_ds.batch(train_global_batch_size_to_load // jax.process_count(), drop_remainder=True)
  train_ds = train_ds.prefetch(AUTOTUNE)
  return train_ds


def preprocess_eval_dataset(
    eval_ds: tf.data.Dataset,
    eval_global_batch_size_to_load: int,
    max_target_length: int,
    num_examples: Optional[int] = None,
) -> tf.data.Dataset:
  """Preprocess the evaluation dataset."""
  eval_ds = sequence_packing.pack_dataset(eval_ds, max_target_length)

  eval_ds = eval_ds.map(format_fn, num_parallel_calls=AUTOTUNE)

  # ensure array split in an equal division for each device
  # pad zeros up to the same batch_size among all processes
  eval_ds = _pad_to_batch_size(eval_ds, eval_global_batch_size_to_load // jax.process_count(), num_examples)
  eval_ds = eval_ds.batch(eval_global_batch_size_to_load // jax.process_count(), drop_remainder=False)

  # We are running eval over exactly one epoch.
  # We explicitly cache the entire epoch (in memory) to ensure that it is the
  # same across different iterations.
  eval_ds = eval_ds.cache()
  eval_ds = eval_ds.prefetch(AUTOTUNE)

  return eval_ds


def make_c4_mlperf_train_iterator(
<<<<<<< HEAD
  config: ml_collections.ConfigDict,
  global_mesh,
  add_bos,
  add_eos,
  process_indices,
):
  """Make train iterator of customized C4 dataset for mlperf gpt3 training."""
  train_ds = get_dataset(
    dataset_name=config.dataset_name,
    split="train2",
    dataloading_host_index=process_indices.index(jax.process_index()),
    dataloading_host_count=len(process_indices),
    enable_data_shuffling=config.enable_data_shuffling,
    data_shuffle_seed=config.data_shuffle_seed,
=======
    config: ml_collections.ConfigDict,
    global_mesh,
    add_bos,
    add_eos,
    process_indices,
):
  """Make train iterator of customized C4 dataset for mlperf gpt3 training."""
  train_ds = get_dataset(
      dataset_name=config.dataset_name,
      split="train2",
      dataloading_host_index=process_indices.index(jax.process_index()),
      dataloading_host_count=len(process_indices),
      enable_data_shuffling=config.enable_data_shuffling,
      data_shuffle_seed=config.data_shuffle_seed,
>>>>>>> 5d1e7a37
  )
  train_ds = rekey(train_ds, {"inputs": None, "targets": "text"})

  sp_tokenizer = get_tokenizer(config.tokenizer_path, add_bos, add_eos)
  train_ds = preprocess_train_dataset(
      train_ds,
      sp_tokenizer=sp_tokenizer,
      train_global_batch_size_to_load=config.global_batch_size_to_load,
      max_target_length=config.max_target_length,
      shuffle_buffer_size=128,
      data_shuffle_seed=config.data_shuffle_seed,
  )
  train_multihost_gen = multihost_dataloading.MultiHostDataLoadIterator(train_ds, global_mesh)
  return train_multihost_gen


def make_c4_mlperf_eval_iterator(
<<<<<<< HEAD
  config: ml_collections.ConfigDict,
  global_mesh,
  process_indices,
):
  """Make eval iterator of customized C4 dataset for mlperf gpt3 training."""
  eval_ds = get_dataset(
    dataset_name=config.eval_dataset_name,
    split="validation_tokenized_5662seqs",
    dataloading_host_index=process_indices.index(jax.process_index()),
    dataloading_host_count=len(process_indices),
    enable_data_shuffling=False,
=======
    config: ml_collections.ConfigDict,
    global_mesh,
    process_indices,
):
  """Make eval iterator of customized C4 dataset for mlperf gpt3 training."""
  eval_ds = get_dataset(
      dataset_name=config.eval_dataset_name,
      split="validation_tokenized_5662seqs",
      dataloading_host_index=process_indices.index(jax.process_index()),
      dataloading_host_count=len(process_indices),
      enable_data_shuffling=False,
>>>>>>> 5d1e7a37
  )
  # note validation_tokenized_5662seqs split is pre tokenized, reduce_concated and split to target_length
  #   mainly to avoid eval sequences change depending on the number of hosts
  eval_ds = rekey(eval_ds, {"inputs": None, "targets": "ids"})
  eval_global_batch_size_to_load = get_eval_global_batch_size_to_load(config, global_mesh)

  eval_ds = preprocess_eval_dataset(
      eval_ds,
      eval_global_batch_size_to_load=eval_global_batch_size_to_load,
      max_target_length=config.max_target_length,
  )

  eval_multihost_gen = multihost_dataloading.MultiHostDataLoadIterator(eval_ds, global_mesh)

  # Return multi-host jax.Array prep iterator
  return eval_multihost_gen<|MERGE_RESOLUTION|>--- conflicted
+++ resolved
@@ -221,19 +221,11 @@
   if shard_in_read:
     # shard dataset in reading
     read_config = tfds.ReadConfig(
-<<<<<<< HEAD
-      shuffle_seed = data_shuffle_seed,
-      input_context = tf.distribute.InputContext(
-        input_pipeline_id=dataloading_host_index,
-        num_input_pipelines=dataloading_host_count,
-      ),
-=======
         shuffle_seed=data_shuffle_seed,
         input_context=tf.distribute.InputContext(
             input_pipeline_id=dataloading_host_index,
             num_input_pipelines=dataloading_host_count,
         ),
->>>>>>> 5d1e7a37
     )
     ds_builder = tfds.builder(dataset_name)
     ds_builder.download_and_prepare()
@@ -268,13 +260,9 @@
     data_shuffle_seed: int,
 ) -> tf.data.Dataset:
   """Preprocess the training dataset."""
-<<<<<<< HEAD
-  train_ds = train_ds.map(lambda x: tokenizer.TokenizeOp(tokenizer=sp_tokenizer, features=x, data_keys=("targets",)), num_parallel_calls=AUTOTUNE)
-=======
   train_ds = train_ds.map(
       lambda x: tokenizer.TokenizeOp(tokenizer=sp_tokenizer, features=x, data_keys=("targets",)), num_parallel_calls=AUTOTUNE
   )
->>>>>>> 5d1e7a37
 
   train_ds = reduce_concat_tokens(train_ds, feature_key="targets", batch_size=4096)
   train_ds = split_tokens_to_targets_length(train_ds, max_target_length)
@@ -313,22 +301,6 @@
 
 
 def make_c4_mlperf_train_iterator(
-<<<<<<< HEAD
-  config: ml_collections.ConfigDict,
-  global_mesh,
-  add_bos,
-  add_eos,
-  process_indices,
-):
-  """Make train iterator of customized C4 dataset for mlperf gpt3 training."""
-  train_ds = get_dataset(
-    dataset_name=config.dataset_name,
-    split="train2",
-    dataloading_host_index=process_indices.index(jax.process_index()),
-    dataloading_host_count=len(process_indices),
-    enable_data_shuffling=config.enable_data_shuffling,
-    data_shuffle_seed=config.data_shuffle_seed,
-=======
     config: ml_collections.ConfigDict,
     global_mesh,
     add_bos,
@@ -343,7 +315,6 @@
       dataloading_host_count=len(process_indices),
       enable_data_shuffling=config.enable_data_shuffling,
       data_shuffle_seed=config.data_shuffle_seed,
->>>>>>> 5d1e7a37
   )
   train_ds = rekey(train_ds, {"inputs": None, "targets": "text"})
 
@@ -361,19 +332,6 @@
 
 
 def make_c4_mlperf_eval_iterator(
-<<<<<<< HEAD
-  config: ml_collections.ConfigDict,
-  global_mesh,
-  process_indices,
-):
-  """Make eval iterator of customized C4 dataset for mlperf gpt3 training."""
-  eval_ds = get_dataset(
-    dataset_name=config.eval_dataset_name,
-    split="validation_tokenized_5662seqs",
-    dataloading_host_index=process_indices.index(jax.process_index()),
-    dataloading_host_count=len(process_indices),
-    enable_data_shuffling=False,
-=======
     config: ml_collections.ConfigDict,
     global_mesh,
     process_indices,
@@ -385,7 +343,6 @@
       dataloading_host_index=process_indices.index(jax.process_index()),
       dataloading_host_count=len(process_indices),
       enable_data_shuffling=False,
->>>>>>> 5d1e7a37
   )
   # note validation_tokenized_5662seqs split is pre tokenized, reduce_concated and split to target_length
   #   mainly to avoid eval sequences change depending on the number of hosts
