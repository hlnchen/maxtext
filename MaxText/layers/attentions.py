--- conflicted
+++ resolved
@@ -562,13 +562,7 @@
     einsum = jnp.einsum
     if self.kv_quant:
       einsum = self.kv_quant.einsum_fn_with_rhs_qtensor_and_dequant(value)
-<<<<<<< HEAD
     if model_mode == common_types.MODEL_MODE_TRAIN or self.compute_axis_order == (0, 1, 2, 3):
-=======
-      # if isinstance(value, KVTensor):
-      #   value = self.kv_quant.dequant(value)
-    if model_mode == common_types.MODEL_MODE_TRAIN or self.compute_axis_order == (0,1,2,3):
->>>>>>> f5ff903e
       out = einsum("bkgts,bskd->btkgd", attn_weights, value)
       b, t, n_kv, g, d = out.shape
       result = jnp.reshape(out, (b, t, n_kv * g, d))
