--- conflicted
+++ resolved
@@ -125,13 +125,9 @@
     # Parameter initialization
     kernel_shape = self.in_features_shape + self.out_features_shape
     kernel_in_axis = np.arange(len(self.axis))
-<<<<<<< HEAD
-    kernel_out_axis = np.arange(len(self.axis), len(self.axis) + len(self.out_features))
-=======
     kernel_out_axis = np.arange(
         len(self.axis), len(self.axis) + len(self.out_features_shape)
     )
->>>>>>> e9149c00
 
     if not quantizations.in_serve_mode(self.quant):
       self.kernel = nnx.Param(
@@ -246,14 +242,6 @@
     parameter_memory_host_offload: Determines whether to offload params to host
     name: name passed to the ToLinen Module
   """
-<<<<<<< HEAD
-  if not (inputs_shape is not None) ^ (in_features is not None):
-    raise ValueError("Exactly one of inputs_shape or in_features must be specified.")
-
-  if inputs_shape is not None:
-    axis = _canonicalize_tuple(axis)
-    in_features = tuple(inputs_shape[ax] for ax in _normalize_axes(axis, len(inputs_shape)))
-=======
   if not (inputs_shape is not None) ^ (in_features_shape is not None):
     raise ValueError(
         "Exactly one of inputs_shape or in_features must be specified."
@@ -264,7 +252,6 @@
     in_features_shape = tuple(
         inputs_shape[ax] for ax in _normalize_axes(axis, len(inputs_shape))
     )
->>>>>>> e9149c00
   else:
     assert in_features_shape is not None
   module = nnx.bridge.to_linen(
