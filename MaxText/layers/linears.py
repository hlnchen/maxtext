--- conflicted
+++ resolved
@@ -32,13 +32,9 @@
 from jax.experimental import shard_map
 import math
 import max_logging
-<<<<<<< HEAD
 import max_utils
 from aqt.jax.v2 import aqt_tensor
 from kernels import megablox as mblx
-=======
-import math
->>>>>>> 1e396085
 
 
 Array = common_types.Array
@@ -407,11 +403,7 @@
     reshaped_weights = jnp.reshape(weights, (-1, self.num_experts_per_tok))
     reshaped_intermediate = jnp.reshape(
         unsort_intermediate,
-<<<<<<< HEAD
         (reshaped_weights.shape[0], self.num_experts_per_tok, -1),
-=======
-        (-1, self.num_experts_per_tok, self.config.emb_dim // tensor_parallelism),
->>>>>>> 1e396085
     )
     with jax.named_scope("weight_sum"):
       matmul_precision = lax.Precision(self.config.matmul_precision)
@@ -449,11 +441,8 @@
           group_sizes=group_sizes,
           preferred_element_type=jnp.bfloat16,
           tiling=tile_size,
-<<<<<<< HEAD
           lhs_quantize_dtype=lhs_quantize_dtype,
           rhs_quantize_dtype=rhs_quantize_dtype,
-=======
->>>>>>> 1e396085
       )
       if hs_shape[0] % pad_length:
         output = output[: hs_shape[0]]
