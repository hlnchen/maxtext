#  Copyright 2023 Google LLC
#
#  Licensed under the Apache License, Version 2.0 (the "License");
#  you may not use this file except in compliance with the License.
#  You may obtain a copy of the License at
#
#       https://www.apache.org/licenses/LICENSE-2.0
#
#  Unless required by applicable law or agreed to in writing, software
#  distributed under the License is distributed on an "AS IS" BASIS,
#  WITHOUT WARRANTIES OR CONDITIONS OF ANY KIND, either express or implied.
#  See the License for the specific language governing permissions and
#  limitations under the License.

"""Transformer models."""
# pylint: disable=arguments-differ
# pylint: disable=no-name-in-module

from typing import Callable, Optional


from flax import linen as nn
import jax
import jax.numpy as jnp
import common_types
from layers import attentions
from layers import embeddings
from layers import linears
from layers import normalizations

Array = common_types.Array
Config = common_types.Config
DType = common_types.DType
Mesh = common_types.Mesh
ScanIn = common_types.ScanIn

Embed = embeddings.Embed
Attention = attentions.Attention
RMSNorm = normalizations.RMSNorm
PositionalEmbedding = embeddings.PositionalEmbedding

#------------------------------------------------------------------------------
# The network: Decoder & Transformer Definitions
#------------------------------------------------------------------------------


class DecoderLayer(nn.Module):
  """Transformer decoder layer that attends to the encoder."""
  config: Config
  mesh: Mesh

  @nn.compact
  def __call__(self,
               inputs,
               decoder_segment_ids,
               decoder_positions,
               deterministic,
               model_mode,
              ):
    cfg = self.config
    mesh = self.mesh

    inputs = nn.with_logical_constraint(
        inputs, ('activation_batch', 'activation_length', 'activation_embed'))

    # inputs: embedded inputs to the decoder with shape [batch, length, emb_dim]
    lnx = RMSNorm(
        dtype=cfg.dtype,
        name='pre_self_attention_norm',
        epsilon=cfg.rms_norm_epsilon,
        kernel_axes=('embed',))(inputs)
    lnx = nn.with_logical_constraint(
        lnx, ('activation_batch', 'activation_length', 'activation_embed'))

    attention_layer = Attention(
      config = self.config,
      num_query_heads=cfg.num_query_heads,
      num_kv_heads=cfg.num_kv_heads,
      head_dim=cfg.head_dim,
      max_target_length=cfg.max_target_length,
      attention_kernel=cfg.attention,
      mesh=mesh,
      dtype=cfg.dtype,
      dropout_rate=cfg.dropout_rate,
      name='self_attention',
      use_int8=cfg.int8_training)


    attention_lnx = attention_layer(
      lnx,
      lnx,
      decoder_positions,
      decoder_segment_ids=decoder_segment_ids,
      deterministic=deterministic,
      model_mode=model_mode)

    attention_lnx = nn.with_logical_constraint(
        attention_lnx,
        ('activation_batch', 'activation_length', 'activation_embed'))

    # MLP block.
    mlp_lnx = linears.MlpBlock(
        intermediate_dim=cfg.mlp_dim,
        activations=cfg.mlp_activations,
        intermediate_dropout_rate=cfg.dropout_rate,
        dtype=cfg.dtype,
        name='mlp',
        config=cfg,
    )(lnx, deterministic=deterministic)
    mlp_lnx = nn.with_logical_constraint(
        mlp_lnx, ('activation_batch', 'activation_length', 'activation_embed')
    )

    next_layer_addition = mlp_lnx + attention_lnx

    next_layer_addition_dropped_out = nn.Dropout(
        rate=cfg.dropout_rate, broadcast_dims=(-2,)
    )(next_layer_addition, deterministic=deterministic)

    layer_output = next_layer_addition_dropped_out + inputs
    layer_output = nn.with_logical_constraint(
        layer_output,
        ('activation_batch', 'activation_length', 'activation_embed'),
    )

    if cfg.record_internal_nn_metrics:
      self.sow('intermediates', 'activation_mean', jnp.mean(layer_output))
      self.sow('intermediates', 'activation_stdev', jnp.std(layer_output))
      self.sow(
          'intermediates',
          'activation_fraction_zero',
          jnp.sum(layer_output == 0) / jnp.size(layer_output),
      )

    if cfg.scan_layers:
      return layer_output, None

    if cfg.scan_layers:
      return layer_output, None
    else:
      return layer_output


class Decoder(nn.Module):
  """A stack of decoder layers as a part of an encoder-decoder architecture."""
  config: Config
  shared_embedding: nn.Module
  mesh: Mesh

  def get_decoder_layer(self):
    if self.config.decoder_block == "default":
      return DecoderLayer
    elif self.config.decoder_block == "llama2":
      from layers import llama2
      return llama2.LlamaDecoderLayer
    elif self.config.decoder_block == "mistral":
      # TODO(ranran): update to Mistral with sliding window attention
      from layers import llama2
      return llama2.LlamaDecoderLayer
<<<<<<< HEAD
    elif self.config.model_name.startswith("mixtral"):
      # TODO(ranran): update to Mixtral with sliding window attention
      from layers import llama2
      return llama2.LlamaDecoderLayer
    elif self.config.model_name.startswith("gamma"):
=======
    elif self.config.decoder_block == "gamma":
>>>>>>> 363f8942
      from layers import gamma
      return gamma.GammaDecoderLayer
    else:
      raise ValueError(f"Incorrect decoder_block name {self.config.decoder_block=}")


  @nn.compact
  def __call__(self,
               decoder_input_tokens,
               decoder_positions,
               decoder_segment_ids=None,
               deterministic=False,
               model_mode=common_types.MODEL_MODE_TRAIN,
              ):
    cfg = self.config
    mesh = self.mesh
    assert decoder_input_tokens.ndim == 2  # [batch, len]

    # [batch, length] -> [batch, length, emb_dim]
    y = self.shared_embedding(decoder_input_tokens.astype('int32'))
    y = nn.Dropout(
        rate=cfg.dropout_rate, broadcast_dims=(-2,))(
            y, deterministic=deterministic)
    y = y.astype(cfg.dtype)

    if cfg.use_positional_embedding:
      y = PositionalEmbedding(cfg.base_emb_dim)(y, decoder_positions)

    BlockLayer = self.get_decoder_layer()

    if cfg.remat_policy != 'none':
      if cfg.remat_policy == 'minimal':
        policy = jax.checkpoint_policies.checkpoint_dots_with_no_batch_dims
      elif cfg.remat_policy == 'proj':
        policy = jax.checkpoint_policies.save_only_these_names(
            'query_proj', 'value_proj', 'key_proj'
        )
      else:
        assert (
            cfg.remat_policy == 'full'
        ), 'Remat policy needs to be on list of remat policies'
        policy = None
      BlockLayer = nn.remat(  # pylint: disable=invalid-name
          BlockLayer,
          prevent_cse=not cfg.scan_layers,
          policy=policy,
          static_argnums=(-1, -2, -3, -4, -5),
      )
    if cfg.scan_layers:
      initializing = self.is_mutable_collection('params')
      params_spec = (
          cfg.param_scan_axis if initializing else ScanIn(cfg.param_scan_axis)
      )
      cache_spec = 0
      y, _ = nn.scan(
          BlockLayer,
          variable_axes={
              'params': params_spec,
              'cache': cache_spec,
              'intermediates': 0,
          },
          split_rngs={
              'params': True,
              'dropout': cfg.enable_dropout,
              'aqt': cfg.int8_training,
          },
          in_axes=(
              nn.broadcast,
              nn.broadcast,
              nn.broadcast,
              nn.broadcast,
          ),
          length=cfg.num_decoder_layers,
          metadata_params={nn.PARTITION_NAME: 'layers'},
      )(config=cfg, mesh=mesh, name='layers')(
          y,
          decoder_segment_ids,
          decoder_positions,
          deterministic,
          model_mode,
      )
    else:
      for lyr in range(cfg.num_decoder_layers):
        y = BlockLayer(config=cfg, mesh=mesh, name=f'layers_{lyr}')(
            y,
            decoder_segment_ids,
            decoder_positions,
            deterministic,
            model_mode,
        )

    y = RMSNorm(dtype=cfg.dtype, name='decoder_norm', epsilon=cfg.rms_norm_epsilon,kernel_axes=('embed',))(y)
    y = nn.Dropout(rate=cfg.dropout_rate, broadcast_dims=(-2,))(
        y, deterministic=deterministic
    )

    # [batch, length, emb_dim] -> [batch, length, vocab_size]
    if cfg.logits_via_embedding:
      # Use the transpose of embedding matrix for logit transform.
      logits = self.shared_embedding.attend(y)
      # Correctly normalize pre-softmax logits for this shared case.
      logits = logits / jnp.sqrt(y.shape[-1])
    else:
      logits = linears.DenseGeneral(
          cfg.vocab_size,
          dtype=jnp.float32,  # Use float32 for stabiliity.
          kernel_axes=('embed', 'vocab'),
          name='logits_dense',
          use_int8=cfg.int8_training)(y)
    logits = nn.with_logical_constraint(
        logits, ('activation_batch', 'activation_length', 'activation_vocab'))
    return logits


class Transformer(nn.Module):
  """An decoder-only Transformer model."""
  # pylint: disable=attribute-defined-outside-init
  config: Config
  mesh: Mesh

  def setup(self):
    """Initialize shared_embedding & decoder layers."""

    cfg = self.config
    mesh = self.mesh
    self.shared_embedding = Embed(
        num_embeddings=cfg.vocab_size,
        features=cfg.emb_dim,
        dtype=cfg.dtype,
        attend_dtype=jnp.float32,  # for logit training stability
        embedding_init=nn.initializers.normal(stddev=1.0),
        name='token_embedder',
        config=cfg,
    )

    self.decoder = Decoder(
        config=cfg, shared_embedding=self.shared_embedding, mesh=mesh
    )

  def __call__(
      self,
      decoder_input_tokens,
      decoder_positions,
      decoder_segment_ids=None,
      enable_dropout=True,
      model_mode=common_types.MODEL_MODE_TRAIN
  ):
    """Applies Transformer decoder-branch on encoded-input and target."""

    if decoder_segment_ids is not None and model_mode == common_types.MODEL_MODE_AUTOREGRESSIVE:
      raise ValueError(
        f'During autoregressive decoding we assume the tokens are in the active sequence'
        f' which is always {common_types.DECODING_ACTIVE_SEQUENCE_INDICATOR}.')

    logits = self.decoder(
        decoder_input_tokens=decoder_input_tokens,
        decoder_positions=decoder_positions,
        decoder_segment_ids=decoder_segment_ids,
        deterministic=not enable_dropout,
        model_mode=model_mode,
    )
    return logits<|MERGE_RESOLUTION|>--- conflicted
+++ resolved
@@ -157,15 +157,11 @@
       # TODO(ranran): update to Mistral with sliding window attention
       from layers import llama2
       return llama2.LlamaDecoderLayer
-<<<<<<< HEAD
     elif self.config.model_name.startswith("mixtral"):
       # TODO(ranran): update to Mixtral with sliding window attention
       from layers import llama2
       return llama2.LlamaDecoderLayer
     elif self.config.model_name.startswith("gamma"):
-=======
-    elif self.config.decoder_block == "gamma":
->>>>>>> 363f8942
       from layers import gamma
       return gamma.GammaDecoderLayer
     else:
