--- conflicted
+++ resolved
@@ -204,31 +204,6 @@
   @pytest.mark.tpu
   def test_full_train_circular(self):
     # Run a full train.py call with 4 stages, 32 layers (2 layers per stage, 4 circular repeats), 8 microbatches
-<<<<<<< HEAD
-    train_main([
-          None,
-          "configs/base.yml",
-          r"base_output_directory=gs://runner-maxtext-logs",
-          "run_name=runner_pipeline_parallelism_test",
-          r"dataset_path=gs://maxtext-dataset",
-          "base_emb_dim=28",
-          "base_num_query_heads=4",
-          "base_num_kv_heads=4",
-          "base_mlp_dim=32",
-          "base_num_decoder_layers=32",
-          "head_dim=128",
-          "per_device_batch_size=2",
-          "max_target_length=1024",
-          "vocab_size=32",
-          "dataset_type=synthetic",
-          "steps=3",
-          "enable_checkpointing=False",
-          "ici_pipeline_parallelism=4",
-          "num_layers_per_pipeline_stage=2",
-          "num_pipeline_microbatches=8",
-          "tokenizer_path=../assets/tokenizer.llama2",
-    ])
-=======
     train_main(
         [
             None,
@@ -272,25 +247,6 @@
     )
     config = pyconfig.config
     self.assert_pipeline_same_output_and_grad(config)
->>>>>>> 2b0dab75
-
-  @pytest.mark.tpu
-  def test_delay_activation_forwarding_same_output_and_grad(self):
-     # 4 stages, delayed activation forwarding, 8 layers (2 repeats, 1 layer per stage), 8 microbatches
-     pyconfig.initialize(
-        [sys.argv[0], "configs/base.yml"],
-        enable_checkpointing=False,
-        run_name="activation_forwarding",
-        max_target_length=128,
-        base_emb_dim=28,
-        ici_pipeline_parallelism=4,
-        base_num_decoder_layers=8,
-        num_pipeline_microbatches=8,
-        per_device_batch_size=4,
-        pipeline_delay_activation_forwarding=True
-     )
-     config = pyconfig.config
-     self.assert_pipeline_same_output_and_grad(config)
 
   @pytest.mark.tpu
   def test_full_train_non_circular(self):
